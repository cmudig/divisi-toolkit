[build-system]
requires = ["setuptools", "setuptools-scm", "wheel"]
build-backend = "setuptools.build_meta"

[project]
name = "divisi-toolkit"
authors = [
    {name = "Venkatesh Sivaraman", email = "venkats@cmu.edu"},
]
description = "Interactive widget and toolkit for slice discovery"
readme = "README.md"
requires-python = ">=3.7"
keywords = ["AI", "machine learning", "notebook", "jupyter", "data science"]
license = { file = "LICENSE" }
classifiers = [
    "Programming Language :: Python :: 3",
    "License :: OSI Approved :: MIT License",
]
dependencies = [
    "scipy",
    "scikit-learn",
    "numpy",
    "ipywidgets",
    "anywidget",
    "torch",
    "tqdm"
]
<<<<<<< HEAD
version = "0.1.2"
=======
version = "0.1.3"
>>>>>>> 8dc3c223

[project.urls]
Homepage = "https://github.com/cmudig/divisi-toolkit"

[tool.setuptools]
packages = ["divisi"]<|MERGE_RESOLUTION|>--- conflicted
+++ resolved
@@ -25,11 +25,7 @@
     "torch",
     "tqdm"
 ]
-<<<<<<< HEAD
-version = "0.1.2"
-=======
 version = "0.1.3"
->>>>>>> 8dc3c223
 
 [project.urls]
 Homepage = "https://github.com/cmudig/divisi-toolkit"
