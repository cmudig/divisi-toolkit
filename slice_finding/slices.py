--- conflicted
+++ resolved
@@ -76,21 +76,17 @@
         """
         :param results: A list of Slice objects representing the results of a
             slice-finding operation
-<<<<<<< HEAD
         :param data: The original discrete-valued dataframe or DiscretizedData
             used to compute scores
-=======
-        :param df: The original discrete-valued dataframe or matrix used t
-            compute scores
->>>>>>> e24e6db0
         :param score_functions: A dictionary of score names to score function
             objects
         """
         self.results = results
         self.data = data
-        self.df = data.df if isinstance(data, DiscretizedData) else data
+        self.df = data.df if hasattr(data, 'df') else data
         self.eval_indexes = eval_indexes
         if eval_indexes is not None:
+            print(type(self.df))
             if isinstance(self.df, pd.DataFrame):
                 self.eval_df = self.df.iloc[self.eval_indexes].reset_index(drop=True)
             else:
@@ -127,12 +123,13 @@
         Returns a discretized version of the slice defined by the given feature
         values.
         """
-        if isinstance(self.data, DiscretizedData):
+        try:
             return self.data.encode_slice(feature_values)
-        return Slice(feature_values)
+        except AttributeError:
+            return Slice(feature_values)
         
     def score_slice(self, slice_obj, return_mask=False):
-        mask = make_mask(self.eval_df, slice_obj).values
+        mask = make_mask(self.eval_df, slice_obj)
         group_scores = {key: item.calculate_score(slice_obj, mask)
                         for key, item in self.score_functions.items()}
         if return_mask:
@@ -161,14 +158,8 @@
 
         for result_idx in result_indexes:
             slice_obj = self.results[result_idx]
-<<<<<<< HEAD
             group_scores, mask = self.score_slice(slice_obj, return_mask=True)
             
-=======
-            mask = make_mask(self.eval_df, slice_obj)
-            group_scores = {key: item.calculate_score(slice_obj, mask)
-                            for key, item in self.score_functions.items()}
->>>>>>> e24e6db0
             eval_scores.append(group_scores)
             eval_scored_slices.append(slice_obj.rescore(group_scores))
             
@@ -205,6 +196,9 @@
             evaluation data.
         """
         
+        if not self.results:
+            return []
+        
         # Get the top num_to_rescore using the training scores
         top_train_indexes = self._rank_weighted_indexes(self.train_scores, weights, num_to_rescore)
 
@@ -242,9 +236,9 @@
             "rawFeatureValues": slice_obj.feature_values,
             "stringRep": slice_obj.string_rep()
         }
-        if isinstance(self.data, DiscretizedData):
+        try:
             slice_desc["featureValues"] = self.data.describe_slice(slice_obj)
-        else:
+        except AttributeError:
             slice_desc["featureValues"] = slice_obj.feature_values
             
         slice_metrics = {}
@@ -261,7 +255,7 @@
                     slice_metrics[metric_name] = {"type": data_type, 
                                                   "counts": dict(zip(*np.unique(data[mask], return_counts=True)))}
                 else:
-                    hist_bins = np.histogram_bin_edges(data, bins=10)
+                    hist_bins = np.histogram_bin_edges(data, bins=min(len(np.unique(data)), 10))
                     hist_values, _ = np.histogram(data[mask], bins=hist_bins)
                     slice_metrics[metric_name] = {"type": data_type,
                                                   "hist": dict(zip(hist_bins, hist_values)),
