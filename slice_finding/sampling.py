--- conflicted
+++ resolved
@@ -6,130 +6,9 @@
 import tqdm
 import os
 from scipy import sparse as sps
-<<<<<<< HEAD
-from numba import njit, prange
-
-@njit
-def tabulate_score_inputs_matrix(discrete_data, score_data, hist_sizes, filter_row, anchor_row):
-    """
-    Calculates the sum, histogram, and count of each column in
-    score_data that satisfy each possible slice created by
-    adding a feature to filter_row.
-    
-    :param discrete_data: A 2D numpy array containing discrete
-        feature inputs. Each column must contain integers ranging from
-        0 to some number n.
-    :param score_data: A 2D numpy array where each column is a
-        score vector, with the same number of rows as discrete_data
-    :param hist_sizes: A vector providing the maximum value for each
-        column in score_data. A value of zero means no histogram will
-        be computed for that column; histograms can only be computed
-        for discrete-valued score data (integers from 0 to hist_size)
-    :param filter_row: A vector with the same number of elements
-        as the columns of discrete_data, where positions that are
-        1 MUST match the anchor row in order for the row to be
-        considered. MUST be a boolean array
-    :param anchor_row: Vector of the same shape as filter_row,
-        containing values that the rows of discrete_data will be
-        tested for equality against
-        
-    :return: A tuple (sums, hists, counts), where each is a 3D array
-        with the first dimension equal to the number of columns in
-        score_data, the second dimension is the number of columns in
-        discrete_data, and the third is (1, max(hist_sizes), 1)
-    """
-    sums = np.zeros((score_data.shape[1], discrete_data.shape[1], 1))
-    hists = np.zeros((score_data.shape[1], discrete_data.shape[1], np.max(hist_sizes)), dtype=np.int32)
-    counts = np.zeros((score_data.shape[1], discrete_data.shape[1], 1), dtype=np.int32)
-    
-    hist_able_mask = hist_sizes > 0
-    hist_indexes = np.argwhere(hist_able_mask).flatten()
-    hist_able_scores = score_data[:,hist_able_mask].astype(np.uint16)
-    
-    for i in prange(discrete_data.shape[0]):
-        # Check if row i matches filter_row
-        test_row = discrete_data[i]
-        valid = True
-        for idx in filter_row:
-            if test_row[idx] != anchor_row[idx]:
-                valid = False
-                break
-        if not valid: continue
-        
-        for col in range(discrete_data.shape[1]):
-            if test_row[col] == anchor_row[col]:
-                for j in range(hist_able_scores.shape[1]):
-                    hists[hist_indexes[j], col, hist_able_scores[i,j]] += 1
-
-                sums[:,col,0] += score_data[i]
-                counts[:,col,0] += 1
-        
-    return sums, hists, counts
-
-@njit
-def tabulate_score_inputs_sparse(data, i_data, j_data, n_cols, score_data, hist_sizes, filter_row, anchor_row):
-    """
-    Calculates the sum, histogram, and count of each column in
-    score_data that satisfy each possible slice created by
-    adding a feature to filter_row.
-    
-    :param data: A sparse matrix containing discrete
-        feature inputs. Each column must contain integers ranging from
-        0 to some number n.
-    :param score_data: A 2D numpy array where each column is a
-        score vector, with the same number of rows as discrete_data
-    :param hist_sizes: A vector providing the maximum value for each
-        column in score_data. A value of zero means no histogram will
-        be computed for that column; histograms can only be computed
-        for discrete-valued score data (integers from 0 to hist_size)
-    :param filter_row: A vector with the same number of elements
-        as the columns of discrete_data, where positions that are
-        1 MUST match the anchor row in order for the row to be
-        considered. MUST be a sorted list of column indexes
-    :param anchor_row: Vector of the same shape as filter_row,
-        containing values that the rows of discrete_data will be
-        tested for equality against
-        
-    :return: A tuple (sums, hists, counts), where each is a 3D array
-        with the first dimension equal to the number of columns in
-        score_data, the second dimension is the number of columns in
-        discrete_data, and the third is (1, max(hist_sizes), 1)
-    """
-    
-    sums = np.zeros((score_data.shape[1], n_cols, 1))
-    hists = np.zeros((score_data.shape[1], n_cols, np.max(hist_sizes)), dtype=np.int32)
-    counts = np.zeros((score_data.shape[1], n_cols, 1), dtype=np.int32)
-    
-    hist_able_mask = hist_sizes > 0
-    hist_indexes = np.argwhere(hist_able_mask).flatten()
-    hist_able_scores = score_data[:,hist_able_mask].astype(np.uint16)
-    
-    for i in prange(len(i_data) - 1):
-        # Check if row i matches filter_row
-        filled_cols = j_data[i_data[i]:i_data[i + 1]]
-        found_pos = 0
-        for idx in filled_cols:
-            if idx == filter_row[found_pos]:
-                found_pos += 1
-                if found_pos == len(filter_row): break
-            elif idx > filter_row[found_pos]: break
-        if found_pos != len(filter_row): continue
-        
-        for col in filled_cols:
-            if not anchor_row[col]: continue
-
-            for j in range(hist_able_scores.shape[1]):
-                hists[hist_indexes[j], col, hist_able_scores[i,j]] += 1
-
-            sums[:,col,0] += score_data[i]
-            counts[:,col,0] += 1
-
-    return sums, hists, counts
-=======
 from multiprocessing import RawArray, Pool
 import time
 from functools import partial
->>>>>>> b452b9a9
 
 # Global variables for worker processes
 worker_inputs = None
@@ -291,24 +170,14 @@
         d.setdiag(source_row)
         mat_for_masks = (inputs @ d).tocsc()
         positive_only = True
-        implementation = "numba"
     else:
         mat_for_masks = inputs
-        implementation = "default" # "numba" if inputs.shape[1] > 100 else "default"
         
     try:
         input_columns = mat_for_masks.columns
     except AttributeError:
         input_columns = np.arange(mat_for_masks.shape[1])
     
-<<<<<<< HEAD
-    if implementation == "numba":
-        score_fn_order = list(score_fns.keys())
-        score_data = np.vstack([score_fns[name].data if score_fns[name].data is not None else np.zeros(inputs.shape[0])
-                                for name in score_fn_order]).T
-
-=======
->>>>>>> b452b9a9
     univariate_masks = {}
     
     # Iterate over the columns max_features times
@@ -318,38 +187,8 @@
         else:
             saved_groups = set(g for g in best_groups)
         for base_slice in saved_groups:
-<<<<<<< HEAD
-            if implementation == "numba":
-                hist_sizes = np.array([np.max(score_fns[name].data) + 1 
-                                       if score_fns[name].data is not None and np.issubdtype(score_fns[name].data.dtype, np.integer) else 0
-                                       for name in score_fn_order])
-                
-                if isinstance(inputs, sps.csr_matrix):
-                    sums, hists, counts = tabulate_score_inputs_sparse(inputs.data, 
-                                                                       inputs.indptr, 
-                                                                       inputs.indices,
-                                                                       inputs.shape[1],
-                                                                       score_data,
-                                                                       hist_sizes,
-                                                                       np.array(list(base_slice.feature_values.keys())),
-                                                                       source_row)
-                else:
-                    if isinstance(inputs, pd.DataFrame):
-                        filter_cols = np.array([inputs.columns.get_loc(k) for k in base_slice.feature_values.keys()]).astype(np.uint16)
-                    else:
-                        filter_cols = np.array(list(base_slice.feature_values.keys())).astype(np.uint16)
-                    sums, hists, counts = tabulate_score_inputs_matrix(inputs.values if isinstance(inputs, pd.DataFrame) else inputs,
-                                            score_data,
-                                            hist_sizes,
-                                            filter_cols,
-                                            source_row.values if isinstance(source_row, pd.Series) else source_row)
-                    
-            else:
-                base_mask = make_mask(mat_for_masks, base_slice, univariate_masks=univariate_masks)
-=======
             a = time.time()
             base_mask = make_mask(mat_for_masks, base_slice, univariate_masks=univariate_masks)
->>>>>>> b452b9a9
                 
             for i, col in enumerate(input_columns):
                 # Skip if only slicing using positive values and the row has a negative value
@@ -373,28 +212,6 @@
                     if not slice_scores: continue
                     new_slice.score_values = slice_scores
                 else:
-<<<<<<< HEAD
-                    if implementation == "numba":
-                        if counts.shape[1] > 0 and counts[0,i,0] < min_items: 
-                            seen_slices[new_slice] = None
-                            continue
-
-                        for j, key in enumerate(score_fn_order):
-                            new_slice.score_values[key] = score_fns[key].calculate_score_fast(new_slice,
-                                                                                              sums[j,i,0],
-                                                                                              hists[j,i,:],
-                                                                                              counts[j,i,0],
-                                                                                              inputs.shape[0])
-                    else:
-                        # Generate a mask for the slice and score it
-                        mask = make_mask(mat_for_masks, Slice({col: source_row[col]}), base_mask, univariate_masks=univariate_masks)
-                        if mask.sum() < min_items: 
-                            seen_slices[new_slice] = None
-                            continue
-                        itemized_masks = [univariate_masks[(c, v)] for (c, v) in new_slice.feature_values.items()]
-                        for key, scorer in score_fns.items():
-                            new_slice.score_values[key] = scorer.calculate_score(new_slice, mask, itemized_masks)
-=======
                     # Generate a mask for the slice and score it
                     mask = make_mask(mat_for_masks, Slice({col: source_row[col]}), base_mask, univariate_masks=univariate_masks)
                     if mask.sum() < min_items: 
@@ -403,7 +220,6 @@
                     itemized_masks = [univariate_masks[(c, v)] for (c, v) in new_slice.feature_values.items()]
                     for key, scorer in score_fns.items():
                         new_slice.score_values[key] = scorer.calculate_score(new_slice, mask, itemized_masks)
->>>>>>> b452b9a9
                     scored_slices.add(new_slice)
                 
                 seen_slices[new_slice] = new_slice.score_values
@@ -439,13 +255,9 @@
                  max_weight=5.0,
                  similarity_threshold=0.9,
                  show_progress=True,
-<<<<<<< HEAD
-                 initial_slice=None,
-                 explore_fn=explore_groups_beam_search):
-=======
                  progress_fn=None,
-                 n_workers=None):
->>>>>>> b452b9a9
+                 n_workers=None,
+                 initial_slice=None):
         self.inputs = inputs
         self.raw_inputs = inputs.df if hasattr(inputs, 'df') else inputs
         self.score_fns = score_fns
@@ -458,19 +270,14 @@
         self.min_weight = min_weight
         self.max_weight = max_weight
         self.show_progress = show_progress
-<<<<<<< HEAD
         self.initial_slice = initial_slice
         self.similarity_threshold = similarity_threshold
-        self.explore_fn = explore_fn # TODO remove
-=======
-        self.similarity_threshold = similarity_threshold
         
         if n_workers is None: self.n_workers = max(1, os.cpu_count() // 2)
         else: self.n_workers = n_workers
         
         self.explore_fn = explore_groups_beam_search
         self.progress_fn = progress_fn
->>>>>>> b452b9a9
         if isinstance(self.raw_inputs, sps.csr_matrix):
             if self.raw_inputs.max() > 1:
                 raise ValueError("Sparse matrices must be binary")
@@ -484,7 +291,6 @@
         self.seen_slices = {}        
         self.discovery_mask = (np.random.uniform(size=self.raw_inputs.shape[0]) >= self.holdout_fraction)
         self.sampled_idxs = np.zeros(self.raw_inputs.shape[0], dtype=bool)
-<<<<<<< HEAD
         self.results = RankedSliceList(list(set(self.all_scores)),
                             self.inputs,
                             self.score_fns,
@@ -492,9 +298,6 @@
                             min_weight=self.min_weight,
                             max_weight=self.max_weight,
                             similarity_threshold=self.similarity_threshold)
-        
-=======
-        self.results = None
         
     def _create_worker_initializer(self, discovery_inputs, discovery_score_fns):
         """
@@ -597,7 +400,6 @@
             yield item
         self.progress_fn(total, total)
     
->>>>>>> b452b9a9
     def sample(self, num_samples):
         """
         Runs the sampling slice finder for a set number of samples.
@@ -612,9 +414,21 @@
             source_mask = self.discovery_mask
             
         source_mask &= ~self.sampled_idxs
-<<<<<<< HEAD
-        
-=======
+                    
+        # Use only score functions within the discovery subset of the data
+        discovery_score_fns = {fn_name: fn.subslice(self.discovery_mask)
+                            for fn_name, fn in self.score_fns.items()}
+        if isinstance(self.raw_inputs, pd.DataFrame):
+            discovery_inputs = self.raw_inputs[self.discovery_mask].reset_index(drop=True)
+        else:
+            discovery_inputs = self.raw_inputs[self.discovery_mask]
+        
+        if self.initial_slice is not None:
+            initial_slice_mask = make_mask(discovery_inputs, self.initial_slice)
+            source_mask &= initial_slice_mask
+            if source_mask.sum() == 0:
+                raise ValueError("No samples can be taken from the intersection of the provided source mask and the initial slice")
+        
         allowed_indexes = np.argwhere(source_mask).flatten()
         sample_idxs = np.random.choice(allowed_indexes, 
                                     size=min(len(allowed_indexes), num_samples), 
@@ -622,49 +436,9 @@
         self.sampled_idxs[sample_idxs] = True
             
         sample_rows = [self.raw_inputs.iloc[sample_idx] 
-                       if isinstance(self.raw_inputs, pd.DataFrame) else self.raw_inputs[sample_idx]
-                       for sample_idx in sample_idxs]
-            
->>>>>>> b452b9a9
-        # Use only score functions within the discovery subset of the data
-        discovery_score_fns = {fn_name: fn.subslice(self.discovery_mask)
-                            for fn_name, fn in self.score_fns.items()}
-        if isinstance(self.raw_inputs, pd.DataFrame):
-            discovery_inputs = self.raw_inputs[self.discovery_mask].reset_index(drop=True)
-        else:
-            discovery_inputs = self.raw_inputs[self.discovery_mask]
-<<<<<<< HEAD
-
-        if self.initial_slice is not None:
-            initial_slice_mask = make_mask(discovery_inputs, self.initial_slice)
-            source_mask &= initial_slice_mask
-            if source_mask.sum() == 0:
-                raise ValueError("No samples can be taken from the intersection of the provided source mask and the initial slice")
-        
-        allowed_indexes = np.argwhere(source_mask).flatten()
-        sample_idxs = np.random.choice(allowed_indexes, 
-                                    size=min(len(allowed_indexes), num_samples), 
-                                    replace=False)
-        self.sampled_idxs[sample_idxs] = True
-            
-        bar = tqdm.tqdm(sample_idxs) if self.show_progress else sample_idxs
-        
-        for sample_idx in bar:
-            source_row = self.raw_inputs.iloc[sample_idx] if isinstance(self.raw_inputs, pd.DataFrame) else self.raw_inputs[sample_idx]
-            self.all_scores += self.explore_fn(discovery_inputs,
-                                                        source_row,
-                                                        discovery_score_fns,
-                                                        seen_slices=self.seen_slices,
-                                                        group_filter=self.group_filter,
-                                                        initial_slice=self.initial_slice,
-                                                        max_features=self.max_features,
-                                                        min_items=self.min_items,
-                                                        num_candidates=self.num_candidates,
-                                                        min_weight=self.min_weight,
-                                                        max_weight=self.max_weight)
-            
-=======
-        
+                if isinstance(self.raw_inputs, pd.DataFrame) else self.raw_inputs[sample_idx]
+                for sample_idx in sample_idxs]
+
         if self.n_workers > 1:
             init_fn, init_args = self._create_worker_initializer(discovery_inputs, discovery_score_fns)
             
@@ -678,7 +452,7 @@
             pool = Pool(processes=self.n_workers, initializer=init_fn, initargs=init_args)
             bar = pool.imap_unordered(worker, sample_rows)
             if self.show_progress: bar = tqdm.tqdm(bar, total=len(sample_rows))
-            if self.progress_fn is not None: bar = self._progress_fn_emitter(bar)
+            if self.progress_fn is not None: bar = self._progress_fn_emitter(bar, len(sample_rows))
             for results in bar:
                 self.all_scores += results
             pool.close()
@@ -686,7 +460,7 @@
         else:
             bar = tqdm.tqdm(sample_rows) if self.show_progress else sample_rows
             if self.progress_fn is not None:
-                bar = self._progress_fn_emitter(bar)
+                bar = self._progress_fn_emitter(bar, len(sample_rows))
 
             for source_row in bar:
                 self.all_scores += self.explore_fn(discovery_inputs,
@@ -700,7 +474,6 @@
                                                     min_weight=self.min_weight,
                                                     max_weight=self.max_weight)
                
->>>>>>> b452b9a9
         self.results = RankedSliceList(list(set(self.all_scores)),
                             self.inputs,
                             self.score_fns,
@@ -767,10 +540,7 @@
                                 score_fns,
                                 source_mask=source_mask, 
                                 group_filter=group_filter, 
-<<<<<<< HEAD
                                 initial_slice=initial_slice,
-=======
->>>>>>> b452b9a9
                                 max_features=max_features, 
                                 min_items=min_items, 
                                 num_candidates=num_candidates,
