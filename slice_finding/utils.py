--- conflicted
+++ resolved
@@ -1,9 +1,6 @@
 import numpy as np
 import pandas as pd
-<<<<<<< HEAD
-=======
 from scipy import sparse as sps
->>>>>>> e24e6db0
 
 class RankedList:
     """
@@ -86,19 +83,13 @@
             else:
                 mask &= (inputs[:,col] == val).toarray().flatten()
         else:
-<<<<<<< HEAD
-            mask &= inputs[col] == val
-    if mask is None:
-        mask = np.ones(len(inputs), dtype=bool)
-        if isinstance(inputs, (pd.DataFrame, pd.Series)):
-            mask = pd.Series(mask, index=inputs.index)
-=======
             if mask is None:
                 mask = inputs[col] == val
             else:
                 mask &= inputs[col] == val
+    if mask is None:
+        mask = np.ones(len(inputs), dtype=bool)
     if isinstance(mask, pd.Series): mask = mask.values
->>>>>>> e24e6db0
     return mask
     
 def detect_data_type(arr):
@@ -114,8 +105,7 @@
     if len(uniques) == 2 and np.allclose(uniques, np.arange(2)):
         return 'binary'
     
-    unique_ratio = len(uniques) / len(arr)
-    if unique_ratio < 0.05:
+    if len(uniques) < 5:
         return 'categorical'
     
     return 'continuous'
