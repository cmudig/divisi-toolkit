import numpy as np
from .utils import powerset

class ScoreFunctionBase:
    """
    Base class for score functions that take as input a Slice object and a
    boolean mask, and return a non-negative numerical score value.
    """

    def __init__(self, score_type, data=None):
        """
        :param score_type: A string that defines a score type like 'entropy', 
            'count'
        :param data: array that defines a particular outcome column. This can be
            None if the score function does not require additional data.
        """
        self.score_type = score_type
        if data is not None:
            assert isinstance(data, np.ndarray), "Score function data must be of type ndarray"
            assert len(data.shape) == 1, "Score function data must be 1D"
        self.data = data

    def calculate_score(self, slice, mask, univariate_masks):
        """
        Calculates the score for a single slice.
        
        :param slice: a `Slice` object representing the feature values used to
            determine the mask
        :param mask: a boolean array to specify whether a particular data point
            should be included or not
        :return: a float that represents calculated score values
        """

        return 0.0

    def subslice(self, indexes):
        """
        Returns a different score function object that corresponds to the same
        score function but computed over only the given indexes.
        
        :param indexes: A boolean or index array indicating which rows of the
            input data to use to compute the score.
            
        :return: a new score function object
        """
        return ScoreFunctionBase(self.score_type, self.data[indexes])
    
    def meta_dict(self):
        """A metadata dictionary for the score function, excluding the data."""
        base = {"type": type(self).__name__}
        return base
    
    @classmethod
    def from_dict(cls, meta_dict, data):
        """A metadata dictionary for the score function, excluding the data."""
        score_type = meta_dict["type"]
        return globals()[score_type].from_dict(meta_dict, data)
    
class EntropyScore(ScoreFunctionBase):
    """
    A score function that compares the entropy of an outcome within the slice to
    the entropy outside the slice. The function can be configured to prioritize
    slices with higher entropy or lower entropy using the `priority` parameter.
    """

    def __init__(self, data, priority=None, eps=1e-6):
        """
        :param data: the discrete or binned outcome data over which to calculate
            entropy
        :param priority: If 'high', score for greater entropy (broader distribution)
            inside the slice. If 'low', score for lower entropy (sharper
            distribution) inside the slice.
        :param eps: Small constant value to add to fractions
        """
        super().__init__("entropy", data)
        assert priority in (None, "low", "high")
        assert np.issubdtype(data.dtype, np.integer), "Entropy can only be calculated on integer inputs"
        self.priority = priority
        self.eps = eps
        
        self._base_entropy = self._calc_entropy(self.data)
       
    def _calc_entropy(self, discrete_vals):
        _, counts = np.unique(discrete_vals, return_counts=True)
        return -np.sum((counts / len(discrete_vals)) * np.log2(counts / len(discrete_vals)))

    def high_entropy(self, mask):
        return (self.eps + self._calc_entropy(self.data[mask])) / (self.eps + self._base_entropy)

    def low_entropy(self, mask):
        return (self.eps + self._base_entropy) / (self.eps + self._calc_entropy(self.data[mask]))

    def calculate_score(self, slice, mask, univariate_masks):
        if self.priority == 'high':
            return self.high_entropy(mask)
        return self.low_entropy(mask)
    
    def subslice(self, indexes):
        return EntropyScore(self.data[indexes], priority=self.priority, eps=self.eps)
    
<<<<<<< HEAD
    def calculate_score_fast(self, slice, slice_sum, slice_hist, slice_count, total_count):
=======
    def calculate_score_fast(self, slice, slice_sum, slice_hist, slice_count, total_count, univariate_masks):
>>>>>>> b452b9a9
        slice_hist = slice_hist[slice_hist > 0]
        slice_entropy = -np.sum((slice_hist / slice_count) * np.log2(slice_hist / slice_count))
        if np.isnan(slice_entropy):
            print(slice_hist, slice_count, np.log2(slice_hist / slice_count), (slice_hist / slice_count) * np.log2(slice_hist / slice_count))
        if self.priority == 'high':
            return (self.eps + slice_entropy) / (self.eps + self._base_entropy)
        return (self.eps + self._base_entropy) / (self.eps + slice_entropy)
    
<<<<<<< HEAD
=======
    def meta_dict(self):
        base = super().meta_dict()
        base.update({"priority": self.priority, "eps": self.eps})
        return base
    
    @classmethod
    def from_dict(cls, meta_dict, data):
        return EntropyScore(data, priority=meta_dict["priority"], eps=meta_dict["eps"])
    
>>>>>>> b452b9a9
class MeanDifferenceScore(ScoreFunctionBase):
    """
    A score function that returns higher values when the absolute difference in
    means inside and outside the slice is higher.
    """

    def __init__(self, data):
        super().__init__("mean", data)
        self._std = self.data.std()
        self._mean = self.data.mean()
        
    def calculate_score(self, slice, mask, univariate_masks):
        return np.abs(self.data[mask].mean() - self._mean) / self._std
    
<<<<<<< HEAD
    def calculate_score_fast(self, slice, slice_sum, slice_hist, slice_count, total_count):
=======
    def calculate_score_fast(self, slice, slice_sum, slice_hist, slice_count, total_count, univariate_masks):
>>>>>>> b452b9a9
        return np.abs(slice_sum / slice_count - self._mean) / self._std
        
    def subslice(self, indexes):
        return MeanDifferenceScore(self.data[indexes])
    
    def meta_dict(self):
        base = super().meta_dict()
        return base
    
    @classmethod
    def from_dict(cls, meta_dict, data):
        return MeanDifferenceScore(data)
    
class SliceSizeScore(ScoreFunctionBase):
    """
    A score function that returns higher values when the slice size is closer
    to a desired value. The score function is calculated using a Gaussian curve
    centered around a given fraction of the dataset.
    """

    def __init__(self, ideal_fraction=0.25, spread=0.2):
        """
        :param ideal_fraction: The fraction of the dataset that a slice should
            span to receive the highest score.
        :param spread: The standard deviation of the Gaussian curve, which
            determines how sharply slice sizes are penalized away from the
            ideal_fraction.
        """
        super().__init__("slice_size")
        self.ideal_fraction = ideal_fraction
        self.spread = spread

    def calculate_score(self, slice, mask, univariate_masks):
        frac = mask.sum() / len(mask)
        return np.exp(-0.5 * ((frac - self.ideal_fraction) / self.spread) ** 2)
        
<<<<<<< HEAD
    def calculate_score_fast(self, slice, slice_sum, slice_hist, slice_count, total_count):
=======
    def calculate_score_fast(self, slice, slice_sum, slice_hist, slice_count, total_count, univariate_masks):
>>>>>>> b452b9a9
        frac = slice_count / total_count
        return np.exp(-0.5 * ((frac - self.ideal_fraction) / self.spread) ** 2)
    
    def subslice(self, indexes):
        return SliceSizeScore(ideal_fraction=self.ideal_fraction, spread=self.spread)

    def meta_dict(self):
        base = super().meta_dict()
        base.update({"ideal_fraction": self.ideal_fraction, "spread": self.spread})
        return base
    
    @classmethod
    def from_dict(cls, meta_dict, data):
        return SliceSizeScore(ideal_fraction=meta_dict["ideal_fraction"], spread=meta_dict["spread"])
    

class NumFeaturesScore(ScoreFunctionBase):
    """
    A score function that penalizes slices with too many feature values
    specified, favoring simpler slices.
    """

    def __init__(self):
        super().__init__("num_features")

    def calculate_score(self, slice, mask, univariate_masks):
        return 1 / (1 + np.log2(1 + len(slice.feature_values)))
    
<<<<<<< HEAD
    def calculate_score_fast(self, slice, slice_sum, slice_hist, slice_count, total_count):
        return self.calculate_score(slice, None)
=======
    def calculate_score_fast(self, slice, slice_sum, slice_hist, slice_count, total_count, univariate_masks):
        return self.calculate_score(slice, None, univariate_masks)
>>>>>>> b452b9a9
    
    def subslice(self, indexes):
        return NumFeaturesScore()

    def meta_dict(self):
        base = super().meta_dict()
        return base
    
    @classmethod
    def from_dict(cls, meta_dict, data):
        return NumFeaturesScore()
    
class OutcomeRateScore(ScoreFunctionBase):
    """
    A score function that compares the rate of a binary outcome within a slice
    to the rate outside the slice.
    """

    def __init__(self, data, inverse=False, eps=1e-6):
        """
        :param data: A binary outcome to compare
        :param inverse: If True, favor slices with higher outcome rates *outside*
            the slice. If False (default), favor slices with higher outcome rate
            *inside* the slice.
        :param eps: Small constant value to add to fractions
        """
        super().__init__("outcome_rate", data)
        self.inverse = inverse
        self.eps = eps
        self._mean = self.data.mean()
        
    def calculate_score(self, slice, mask, univariate_masks):
        if self.inverse: 
            return (self.eps + self._mean) / (self.eps + self.data[mask].mean())
        return (self.eps + self.data[mask].mean()) / (self.eps + self._mean)

<<<<<<< HEAD
    def calculate_score_fast(self, slice, slice_sum, slice_hist, slice_count, total_count):
=======
    def calculate_score_fast(self, slice, slice_sum, slice_hist, slice_count, total_count, univariate_masks):
>>>>>>> b452b9a9
        mean = slice_sum / slice_count
        if self.inverse: 
            return (self.eps + self._mean) / (self.eps + mean)
        return (self.eps + mean) / (self.eps + self._mean)
    
    def subslice(self, indexes):
        return OutcomeRateScore(self.data[indexes], inverse=self.inverse, eps=self.eps)

    def meta_dict(self):
        base = super().meta_dict()
        base.update({"inverse": self.inverse, "eps": self.eps})
        return base
    
    @classmethod
    def from_dict(cls, meta_dict, data):
        return OutcomeRateScore(data, inverse=meta_dict["inverse"], eps=meta_dict["eps"])
    

class OutcomeShareScore(ScoreFunctionBase):
    """
    A score function that prioritizes slices that contain a higher percentage
    of the total in a set of binary outcomes. For example, if the outcome is
    error rate, slices that describe a larger portion of all errors will score
    more highly.
    """

    def __init__(self, data):
        """
        :param data: A binary outcome to compare
        """
        super().__init__("outcome_share", data)
        self._sum = self.data.sum()
        
    def calculate_score(self, slice, mask, univariate_masks):
        return self.data[mask].sum() / self._sum

<<<<<<< HEAD
    def calculate_score_fast(self, slice, slice_sum, slice_hist, slice_count, total_count):
=======
    def calculate_score_fast(self, slice, slice_sum, slice_hist, slice_count, total_count, univariate_masks):
>>>>>>> b452b9a9
        return slice_sum / self._sum
    
    def subslice(self, indexes):
        return OutcomeShareScore(self.data[indexes])
<<<<<<< HEAD
=======

    def meta_dict(self):
        base = super().meta_dict()
        return base
    
    @classmethod
    def from_dict(cls, meta_dict, data):
        return OutcomeShareScore(data)
>>>>>>> b452b9a9
    
class InteractionEffectScore(ScoreFunctionBase):
    """
    A score function that calculates the ratio between the outcome rate score
    of the given slice and the best outcome rate score of all superslices of the
    slice. This measures how beneficial it is to have all the features in the
    slice compared to removing some.
    """
    
    def __init__(self, data, eps=1e-6):
        super().__init__("interaction_effect", data)
        self._mean = self.data.mean()
        self.eps = eps
        
    def _superslice_score(self, masks):
        overall_mask = None
        for m in masks:
            if overall_mask is None: overall_mask = m.copy()
            else: overall_mask &= m
        return (self.eps + self.data[overall_mask].mean()) / (self.eps + self._mean)

    def calculate_score(self, slice, mask, univariate_masks):
        if len(univariate_masks) <= 1: return 1.0
        overall_effect = max(0, ((self.eps + self.data[mask].mean()) / (self.eps + self._mean)))
        itemized_effect = max(self._superslice_score(ms)
                    for ms in powerset(univariate_masks) if len(ms) > 0 and len(ms) < len(univariate_masks))
        return max(0, overall_effect / itemized_effect)
    
<<<<<<< HEAD
    def calculate_score_fast(self, slice, slice_sum, slice_hist, slice_count, total_count):
        raise NotImplementedError()
    
    def subslice(self, indexes):
        return InteractionEffectScore(self.data[indexes])
    
class SliceSimilarityScore(ScoreFunctionBase):
    """
    A score function whose value is higher when a given slice mask has high
    Jaccard similarity, superslice overlap, or subslice overlap to a particular
    reference slice.

    Given a reference set R, a test set S will be evaluated by the following
    equations depending on the metric parameter:
    * jaccard: size(R & S) / size(R | S)
    * subslice: size(R & S) / size(S)
    * superslice: size(R & S) / size(R)
    """
    
    def __init__(self, reference_mask, metric='jaccard'):
        super().__init__("slice_similarity", reference_mask)
        self.metric = metric
        
    def calculate_score(self, slice, mask, univariate_masks):
        intersect = (mask & self.data).sum()
        if self.metric == 'jaccard':
            union = (mask | self.data).sum()
            return intersect / union
        elif self.metric == 'subslice':
            return intersect / mask.sum()
        elif self.metric == 'superslice':
            return intersect / self.data.sum()
        raise AttributeError(f"Unsupported metric {self.metric}")
    
    def calculate_score_fast(self, slice, slice_sum, slice_hist, slice_count, total_count):
        raise NotImplementedError()
    
    def subslice(self, indexes):
        return SliceSimilarityScore(self.data[indexes], metric=self.metric)
=======
    def calculate_score_fast(self, slice, slice_sum, slice_hist, slice_count, total_count, univariate_masks):
        if len(univariate_masks) <= 1: return 1.0
        overall_effect = max(0, ((self.eps + slice_sum / slice_count) / (self.eps + self._mean)))
        # TODO figure out if there's a way to speed up or cache superslice results
        itemized_effect = max(self._superslice_score(ms)
                    for ms in powerset(univariate_masks) if len(ms) > 0 and len(ms) < len(univariate_masks))
        return max(0, overall_effect / itemized_effect)
    
    def subslice(self, indexes):
        return InteractionEffectScore(self.data[indexes])
    
    def meta_dict(self):
        base = super().meta_dict()
        base["eps"] = self.eps
        return base
    
    @classmethod
    def from_dict(cls, meta_dict, data):
        return InteractionEffectScore(data, eps=meta_dict["eps"])
    
>>>>>>> b452b9a9
<|MERGE_RESOLUTION|>--- conflicted
+++ resolved
@@ -98,11 +98,7 @@
     def subslice(self, indexes):
         return EntropyScore(self.data[indexes], priority=self.priority, eps=self.eps)
     
-<<<<<<< HEAD
-    def calculate_score_fast(self, slice, slice_sum, slice_hist, slice_count, total_count):
-=======
-    def calculate_score_fast(self, slice, slice_sum, slice_hist, slice_count, total_count, univariate_masks):
->>>>>>> b452b9a9
+    def calculate_score_fast(self, slice, slice_sum, slice_hist, slice_count, total_count, univariate_masks):
         slice_hist = slice_hist[slice_hist > 0]
         slice_entropy = -np.sum((slice_hist / slice_count) * np.log2(slice_hist / slice_count))
         if np.isnan(slice_entropy):
@@ -111,8 +107,6 @@
             return (self.eps + slice_entropy) / (self.eps + self._base_entropy)
         return (self.eps + self._base_entropy) / (self.eps + slice_entropy)
     
-<<<<<<< HEAD
-=======
     def meta_dict(self):
         base = super().meta_dict()
         base.update({"priority": self.priority, "eps": self.eps})
@@ -122,7 +116,6 @@
     def from_dict(cls, meta_dict, data):
         return EntropyScore(data, priority=meta_dict["priority"], eps=meta_dict["eps"])
     
->>>>>>> b452b9a9
 class MeanDifferenceScore(ScoreFunctionBase):
     """
     A score function that returns higher values when the absolute difference in
@@ -137,11 +130,7 @@
     def calculate_score(self, slice, mask, univariate_masks):
         return np.abs(self.data[mask].mean() - self._mean) / self._std
     
-<<<<<<< HEAD
-    def calculate_score_fast(self, slice, slice_sum, slice_hist, slice_count, total_count):
-=======
-    def calculate_score_fast(self, slice, slice_sum, slice_hist, slice_count, total_count, univariate_masks):
->>>>>>> b452b9a9
+    def calculate_score_fast(self, slice, slice_sum, slice_hist, slice_count, total_count, univariate_masks):
         return np.abs(slice_sum / slice_count - self._mean) / self._std
         
     def subslice(self, indexes):
@@ -178,11 +167,7 @@
         frac = mask.sum() / len(mask)
         return np.exp(-0.5 * ((frac - self.ideal_fraction) / self.spread) ** 2)
         
-<<<<<<< HEAD
-    def calculate_score_fast(self, slice, slice_sum, slice_hist, slice_count, total_count):
-=======
-    def calculate_score_fast(self, slice, slice_sum, slice_hist, slice_count, total_count, univariate_masks):
->>>>>>> b452b9a9
+    def calculate_score_fast(self, slice, slice_sum, slice_hist, slice_count, total_count, univariate_masks):
         frac = slice_count / total_count
         return np.exp(-0.5 * ((frac - self.ideal_fraction) / self.spread) ** 2)
     
@@ -211,13 +196,8 @@
     def calculate_score(self, slice, mask, univariate_masks):
         return 1 / (1 + np.log2(1 + len(slice.feature_values)))
     
-<<<<<<< HEAD
-    def calculate_score_fast(self, slice, slice_sum, slice_hist, slice_count, total_count):
-        return self.calculate_score(slice, None)
-=======
     def calculate_score_fast(self, slice, slice_sum, slice_hist, slice_count, total_count, univariate_masks):
         return self.calculate_score(slice, None, univariate_masks)
->>>>>>> b452b9a9
     
     def subslice(self, indexes):
         return NumFeaturesScore()
@@ -254,11 +234,7 @@
             return (self.eps + self._mean) / (self.eps + self.data[mask].mean())
         return (self.eps + self.data[mask].mean()) / (self.eps + self._mean)
 
-<<<<<<< HEAD
-    def calculate_score_fast(self, slice, slice_sum, slice_hist, slice_count, total_count):
-=======
-    def calculate_score_fast(self, slice, slice_sum, slice_hist, slice_count, total_count, univariate_masks):
->>>>>>> b452b9a9
+    def calculate_score_fast(self, slice, slice_sum, slice_hist, slice_count, total_count, univariate_masks):
         mean = slice_sum / slice_count
         if self.inverse: 
             return (self.eps + self._mean) / (self.eps + mean)
@@ -295,17 +271,11 @@
     def calculate_score(self, slice, mask, univariate_masks):
         return self.data[mask].sum() / self._sum
 
-<<<<<<< HEAD
-    def calculate_score_fast(self, slice, slice_sum, slice_hist, slice_count, total_count):
-=======
-    def calculate_score_fast(self, slice, slice_sum, slice_hist, slice_count, total_count, univariate_masks):
->>>>>>> b452b9a9
+    def calculate_score_fast(self, slice, slice_sum, slice_hist, slice_count, total_count, univariate_masks):
         return slice_sum / self._sum
     
     def subslice(self, indexes):
         return OutcomeShareScore(self.data[indexes])
-<<<<<<< HEAD
-=======
 
     def meta_dict(self):
         base = super().meta_dict()
@@ -314,7 +284,6 @@
     @classmethod
     def from_dict(cls, meta_dict, data):
         return OutcomeShareScore(data)
->>>>>>> b452b9a9
     
 class InteractionEffectScore(ScoreFunctionBase):
     """
@@ -343,13 +312,27 @@
                     for ms in powerset(univariate_masks) if len(ms) > 0 and len(ms) < len(univariate_masks))
         return max(0, overall_effect / itemized_effect)
     
-<<<<<<< HEAD
-    def calculate_score_fast(self, slice, slice_sum, slice_hist, slice_count, total_count):
-        raise NotImplementedError()
+    def calculate_score_fast(self, slice, slice_sum, slice_hist, slice_count, total_count, univariate_masks):
+        if len(univariate_masks) <= 1: return 1.0
+        overall_effect = max(0, ((self.eps + slice_sum / slice_count) / (self.eps + self._mean)))
+        # TODO figure out if there's a way to speed up or cache superslice results
+        itemized_effect = max(self._superslice_score(ms)
+                    for ms in powerset(univariate_masks) if len(ms) > 0 and len(ms) < len(univariate_masks))
+        return max(0, overall_effect / itemized_effect)
     
     def subslice(self, indexes):
         return InteractionEffectScore(self.data[indexes])
-    
+
+    def meta_dict(self):
+        base = super().meta_dict()
+        base["eps"] = self.eps
+        return base
+    
+    @classmethod
+    def from_dict(cls, meta_dict, data):
+        return InteractionEffectScore(data, eps=meta_dict["eps"])
+    
+
 class SliceSimilarityScore(ScoreFunctionBase):
     """
     A score function whose value is higher when a given slice mask has high
@@ -383,25 +366,13 @@
     
     def subslice(self, indexes):
         return SliceSimilarityScore(self.data[indexes], metric=self.metric)
-=======
-    def calculate_score_fast(self, slice, slice_sum, slice_hist, slice_count, total_count, univariate_masks):
-        if len(univariate_masks) <= 1: return 1.0
-        overall_effect = max(0, ((self.eps + slice_sum / slice_count) / (self.eps + self._mean)))
-        # TODO figure out if there's a way to speed up or cache superslice results
-        itemized_effect = max(self._superslice_score(ms)
-                    for ms in powerset(univariate_masks) if len(ms) > 0 and len(ms) < len(univariate_masks))
-        return max(0, overall_effect / itemized_effect)
-    
-    def subslice(self, indexes):
-        return InteractionEffectScore(self.data[indexes])
-    
-    def meta_dict(self):
-        base = super().meta_dict()
-        base["eps"] = self.eps
-        return base
-    
-    @classmethod
-    def from_dict(cls, meta_dict, data):
-        return InteractionEffectScore(data, eps=meta_dict["eps"])
-    
->>>>>>> b452b9a9
+
+    def meta_dict(self):
+        base = super().meta_dict()
+        base["metric"] = self.metric
+        return base
+    
+    @classmethod
+    def from_dict(cls, meta_dict, data):
+        return SliceSimilarityScore(data, metric=meta_dict["metric"])
+    