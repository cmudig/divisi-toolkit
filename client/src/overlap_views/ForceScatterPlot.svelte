--- conflicted
+++ resolved
@@ -126,12 +126,7 @@
 
   $: if ($data.length > 0) {
     cleanUp();
-<<<<<<< HEAD
     initSimulation(Object.fromEntries($data.map((d) => [d.id, d])));
-=======
-    initSimulation($data);
-    // console.log($data);
->>>>>>> d632831e
   } else {
     cleanUp();
   }
@@ -183,10 +178,6 @@
     worker = await createWebWorker(workerURL);
 
     worker.onmessage = (e) => {
-<<<<<<< HEAD
-=======
-      // console.log(e.data.id, currentWorkerID);
->>>>>>> d632831e
       if (e.data.id != currentWorkerID) {
         worker.terminate();
         return;
@@ -365,16 +356,9 @@
         }
       } else */ if (colorBySlice) {
         $ctx.beginPath();
-<<<<<<< HEAD
         let color =
           colorFn != null ? colorFn({ slices: itemSlices, outcome }) : null;
         $ctx.strokeStyle = '#cbd5e1';
-=======
-        // let color =
-        //   colorFn != null ? colorFn({ slices: itemSlices, outcome }) : null;
-        // if (!$data[i].error) radius *= 0.7;
-        $ctx.strokeStyle = '#94a3b8';
->>>>>>> d632831e
         $ctx.lineWidth = 1;
         $ctx.arc(
           x,
@@ -407,11 +391,7 @@
               false
             );
             $ctx.stroke();
-<<<<<<< HEAD
             sliceIdx++;
-=======
-            // console.log(`Mark ${i}: Color - ${sliceColorScale(j)}, Slices - ${itemSlices}, j - ${j}`);
->>>>>>> d632831e
           });
           // console.log(`Mark ${i}: Color - ${color}, Slices - ${itemSlices}, Outcome - ${outcome}`);
         }
