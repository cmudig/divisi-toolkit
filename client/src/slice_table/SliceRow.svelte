<script lang="ts">
  import type { Slice } from "../utils/slice.type";
  import SliceMetricBar from "../metric_charts/SliceMetricBar.svelte";
  import { format } from "d3-format";
  import SliceMetricHistogram from "../metric_charts/SliceMetricHistogram.svelte";
  import SliceMetricCategoryBar from "../metric_charts/SliceMetricCategoryBar.svelte";
  import { createEventDispatcher, onMount } from "svelte";
  import Select from "svelte-select";
  import Fa from "svelte-fa/src/fa.svelte";
  import {
    faPencil,
    faPlus,
    faRotateRight,
    faDownload,
    faSearch,
    faHeart,
<<<<<<< HEAD
  } from '@fortawesome/free-solid-svg-icons';
  import { faHeart as faHeartOutline } from '@fortawesome/free-regular-svg-icons';
  import ActionMenuButton from '../utils/ActionMenuButton.svelte';
  import { TableWidths } from './tablewidths';
  import SliceFeature from './SliceFeature.svelte';
  import { areObjectsEqual, featuresHaveSameTree } from '../utils/utils';
  import SliceFeatureEditor from './SliceFeatureEditor.svelte';
  import { featureToString, parseFeature } from '../utils/slice_parsing';
  import Checkbox from '../utils/Checkbox.svelte';
  import { ColorWheel } from '../utils/colorwheel';
=======
  } from "@fortawesome/free-solid-svg-icons";
  import { faHeart as faHeartOutline } from "@fortawesome/free-regular-svg-icons";
  import ActionMenuButton from "../utils/ActionMenuButton.svelte";
  import { TableWidths } from "./tablewidths";
  import SliceFeature from "./SliceFeature.svelte";
  import { areObjectsEqual, featuresHaveSameTree } from "../utils/utils";
  import SliceFeatureEditor from "./SliceFeatureEditor.svelte";
  import { featureToString, parseFeature } from "../utils/slice_parsing";
  import Checkbox from "../utils/Checkbox.svelte";
>>>>>>> d632831e

  const dispatch = createEventDispatcher();

  export let sliceColorMap: { [key: string]: string } = {};

  export let slice: Slice = null;
  export let scoreNames: Array<string> = [];
  export let showScores = false;
  export let metricNames: Array<string> = [];
  export let positiveOnly = false;
  export let valueNames: any = {}; // svelte store
  export let allowedValues: any = null;

  export let fixedFeatureOrder: Array<any> = [];

  export let customSlice: Slice = null; // if the slice is custom-created
  export let temporarySlice: Slice = null; // if a variable is adjusted dynamically

  export let scoreCellWidth = 100;
  export let scoreWidthScalers = {};
  export let metricInfo = {};

  export let rowClass = "";
  export let maxIndent = 0;
  export let indent = 0;

  export let isSaved = false;
  export let isSelected = false;
  export let isEditing = false;
  let hovering = false;

  const indentAmount = 24;

  export let showCreateSliceButton = false;
  export let showFavoriteButton = true;

  /*let featureOrder = [];
  $: {
    let sliceForFeatures = slice || customSlice || temporarySlice;
    featureOrder = Object.keys(sliceForFeatures.featureValues);
    featureOrder.sort((a, b) => {
      let aIndex = fixedFeatureOrder.indexOf(a);
      let bIndex = fixedFeatureOrder.indexOf(b);
      if (aIndex < 0) aIndex = featureOrder.length;
      if (bIndex < 0) bIndex = featureOrder.length;
      if (aIndex == bIndex) return a.localeCompare(b);
      return b - a;
    });
  }*/

  let baseSlice: Slice;
  $: baseSlice = customSlice || slice;
  let sliceToShow: Slice;
  $: sliceToShow = temporarySlice || customSlice || slice;

  let sliceForScores: Slice;
  $: sliceForScores = revertedScores ? customSlice || slice : sliceToShow;

  function searchContainsSlice() {
    dispatch("newsearch", {
      type: "containsSlice",
      base_slice: sliceToShow.feature,
    });
  }

  function searchContainedInSlice() {
    dispatch("newsearch", {
      type: "containedInSlice",
      base_slice: sliceToShow.feature,
    });
  }

  function searchSubslices() {
    dispatch("newsearch", {
      type: "subsliceOfSlice",
      base_slice: sliceToShow.feature,
    });
  }

  function searchSimilarSlices() {
    dispatch("newsearch", {
      type: "similarToSlice",
      base_slice: sliceToShow.feature,
    });
  }

  let revertedScores = false;
  function temporaryRevertSlice(revert) {
    revertedScores = revert;
  }

  // $:{console.log(sliceColorMap)}
  $: console.log(
    "Current sliceColorMap in SliceRow:",
    sliceColorMap,
    slice.stringRep
  );
</script>

{#if !!sliceToShow}
  <div
    class="slice-row w-full pl-2 gap-1 {rowClass
      ? rowClass
      : 'bg-white'} inline-flex items-center"
    style="margin-left: {indentAmount * (maxIndent - indent)}px;"
    on:mouseenter={() => (hovering = true)}
    on:mouseleave={() => (hovering = false)}
  >
<<<<<<< HEAD
    {#if showFavoriteButton}
      <div
        class="py-2 grow-0 shrink-0"
        style="width: {TableWidths.Checkbox}px;"
      >
        <button
          class="bg-transparent hover:opacity-60 ml-1 text-slate-600 py-2"
          title="Add a new custom slice"
          on:click={() => dispatch('saveslice', slice)}
          ><Fa icon={isSaved ? faHeart : faHeartOutline} /></button
        >
      </div>
    {/if}
=======
    <div
      class="p-2"
      style="display: flex; align-items: center; width: {TableWidths.Checkbox}px;"
    >
      <Checkbox
        checked={isSelected}
        on:change={(e) => dispatch("select", !isSelected)}
      />
      <div
        style="width: {sliceColorMap[slice.stringRep]
          ? '12px'
          : '9px'}; height: {sliceColorMap[slice.stringRep]
          ? '12px'
          : '9px'}; border-color: {sliceColorMap[slice.stringRep] ||
          '#94a3b8'}; border-radius: 50%; border-width: {sliceColorMap[
          slice.stringRep
        ]
          ? '3px'
          : '1px'}; margin-left: 0px;"
      ></div>
    </div>
>>>>>>> d632831e
    <div
      class="py-2 text-xs flex-auto overflow-x-auto"
      class:opacity-50={revertedScores}
    >
      {#if isEditing}
        <SliceFeatureEditor
          featureText={featureToString(
            featuresHaveSameTree(slice.feature, sliceToShow.feature) &&
              slice.feature.type != "base"
              ? slice.feature
              : sliceToShow.feature,
            false,
            positiveOnly
          )}
          {positiveOnly}
          {allowedValues}
          on:cancel={(e) => {
            isEditing = false;
            dispatch("endedit");
          }}
          on:save={(e) => {
            let newFeature = parseFeature(e.detail, allowedValues);
            console.log("new feature:", newFeature);
            isEditing = false;
            dispatch("endedit");
            dispatch("edit", newFeature);
          }}
        />
      {:else}
<<<<<<< HEAD
        <div class="whitespace-nowrap">
          <SliceFeature
            feature={featuresHaveSameTree(slice.feature, sliceToShow.feature) &&
            slice.feature.type != 'base'
              ? slice.feature
              : sliceToShow.feature}
            currentFeature={sliceToShow.feature}
            canToggle={featuresHaveSameTree(slice.feature, sliceToShow.feature)}
            {positiveOnly}
            on:toggle
          />
        </div>
        <!-- {#if hovering}
=======
        <div class="flex pt-1 items-center h-full whitespace-nowrap">
          <div style="flex: 0 1 auto;" class="overflow-x-auto">
            <SliceFeature
              feature={featuresHaveSameTree(
                slice.feature,
                sliceToShow.feature
              ) && slice.feature.type != "base"
                ? slice.feature
                : sliceToShow.feature}
              currentFeature={sliceToShow.feature}
              canToggle={featuresHaveSameTree(
                slice.feature,
                sliceToShow.feature
              )}
              {positiveOnly}
              on:toggle
            />
          </div>
          {#if showButtons || isSaved}
            <button
              class="bg-transparent hover:opacity-60 ml-1 px-1 text-slate-600 py-2"
              title="Add a new custom slice"
              on:click={() => dispatch("saveslice", slice)}
              ><Fa icon={isSaved ? faHeart : faHeartOutline} /></button
            >
          {/if}
          {#if showButtons}
>>>>>>> d632831e
            {#if showCreateSliceButton}
              <button
                class="bg-transparent hover:opacity-60 ml-1 px-1 text-slate-600 py-2"
                title="Add a new custom slice"
                on:click={() => dispatch("create")}><Fa icon={faPlus} /></button
              >
            {/if}
            <button
              class="bg-transparent hover:opacity-60 ml-1 px-1 py-3 text-slate-600"
              on:click={() => {
                isEditing = true;
                dispatch("beginedit");
              }}
              title="Temporarily modify the slice definition"
              ><Fa icon={faPencil} /></button
            >
            {#if !!temporarySlice && !areObjectsEqual(temporarySlice, slice)}
              <button
                class="bg-transparent hover:opacity-60 ml-1 px-1 text-slate-600"
                on:click={() => {
                  temporaryRevertSlice(false);
                  dispatch("reset");
                }}
                on:mouseenter={() => temporaryRevertSlice(true)}
                on:mouseleave={() => temporaryRevertSlice(false)}
                title="Reset the slice definition"
                ><Fa icon={faRotateRight} /></button
              >
            {/if}
            <ActionMenuButton
              buttonClass="bg-transparent ml-1 px-1 hover:opacity-60"
            >
              <span slot="button-content"
                ><Fa icon={faSearch} class="inline mr-1" /></span
              >
              <div slot="options">
                <a
                  href="#"
                  tabindex="0"
                  role="menuitem"
                  title="Search among slices with different features that contain most instances in this slice"
                  on:click={searchContainsSlice}>Search Containing This Slice</a
                >
                <a
                  href="#"
                  tabindex="0"
                  role="menuitem"
                  title="Search among slices with different features that are mostly contained in this slice"
                  on:click={searchContainedInSlice}
                  >Search Contained In This Slice</a
                >
                <a
                  href="#"
                  tabindex="0"
                  role="menuitem"
                  title="Search among slices with different features that have high overlap with this slice"
                  on:click={searchSimilarSlices}>Search Similar Slices</a
                >
                <a
                  href="#"
                  tabindex="0"
                  role="menuitem"
                  title="Search among slices that are strict subsets of this slice"
                  on:click={searchSubslices}>Search Subslices</a
                >
              </div>
            </ActionMenuButton>
          {/if} -->
      {/if}
      <!-- {#each featureOrder as col, i}
        {@const featureDisabled =
          !sliceToShow.featureValues.hasOwnProperty(col) &&
          baseSlice.featureValues.hasOwnProperty(col)}
        {#if col.length > 0}
          <div class="pt-1">
            {#if positiveOnly}
              <button
                class="bg-transparent hover:opacity-70 font-mono text-sm text-left"
                class:opacity-30={featureDisabled}
                class:line-through={featureDisabled}
                title={featureDisabled
                  ? 'Reset slice'
                  : 'Test effect of removing this feature from the slice'}
                on:click={() => dispatch('toggle', col)}>{col}</button
              >
            {:else}
              <button
                class="bg-transparent mr-1 text-sm font-mono hover:opacity-70"
                class:opacity-50={featureDisabled}
                title={featureDisabled
                  ? 'Reset slice'
                  : 'Test effect of removing this feature from the slice'}
                on:click={() => dispatch('toggle', col)}>{col}</button
              >
            {/if}
            <div class="flex items-center">
              {#if !positiveOnly}
                {#if featureDisabled}
                  <span class="mt-1 mb-1 opacity-50">(any value)</span>
                {:else if !customSlice}
                  <span class="mt-1 text-gray-600 mb-1"
                    >{sliceToShow.featureValues[col]}</span
                  >
                {/if}
                {#if !slice}
                  <button
                    class="bg-transparent hover:opacity-60 mx-1 text-slate-600"
                    on:click={() => (editingColumn = i)}
                    title="Choose a different feature to slice by"
                    ><Fa icon={faPencil} /></button
                  >
                  <button
                    class="bg-transparent hover:opacity-60 mx-1 text-slate-600"
                    on:click={() => deleteFeatureValue(col)}
                    ><Fa icon={faTrash} /></button
                  >
                  {#if i == Object.keys(baseSlice.featureValues).length - 1}
                    <button
                      class="bg-transparent hover:opacity-60 mx-1 text-slate-600"
                      title="Slice by an additional feature"
                      on:click={() => {
                        editingColumn = i + 1;
                        dispatch('beginedit', i + 1);
                      }}><Fa icon={faPlus} /></button
                    >
                  {/if}
                {/if}
              {/if}
            </div>
          </div>
          {#if !featureOrder.slice(i + 1).every((f) => f.length == 0)}
            <div class="w-0.5 mx-3 h-1/3 bg-slate-300 rounded-full" />
          {/if}
        {/if}
      {/each} -->
    </div>
<<<<<<< HEAD
    <div
      class="p-2 pt-3 whitespace-nowrap shrink-0"
      style="width: {TableWidths.AllMetrics}px;"
    >
      {#if sliceForScores.isEmpty}
        <span class="text-slate-600">Empty</span>
      {:else}
        {#each metricNames as name, i}
          {@const metric = sliceForScores.metrics[name]}

          {#if !!metricInfo[name] && metricInfo[name].visible}
            {#if metric.type == 'binary'}
              <SliceMetricBar
                title={name}
                value={metric.mean}
                color={ColorWheel[i]}
                width={scoreCellWidth}
                showFullBar
                horizontalLayout
              >
                <span slot="caption">
                  <strong>{format('.1%')(metric.mean)}</strong>
                  {#if hovering && metric.hasOwnProperty('share')}
                    &nbsp;
                    <span
                      style="font-size: 0.7rem;"
                      class="italic text-gray-700"
                      >({format('.1%')(metric.share)} of total)</span
                    >
                  {/if}
                </span>
              </SliceMetricBar>
            {:else if metric.type == 'count'}
              <SliceMetricBar
                title={name}
                value={metric.share}
                width={scoreCellWidth}
                color={ColorWheel[i]}
                showFullBar
                horizontalLayout
              >
                <span slot="caption">
                  <strong>{format(',')(metric.count)}</strong
                  >&nbsp;{#if hovering}<span
                      style="font-size: 0.7rem;"
                      class="italic text-gray-700"
                      >({format('.1%')(metric.share)})</span
                    >{/if}
                </span>
              </SliceMetricBar>
            {:else if metric.type == 'continuous'}
              <SliceMetricHistogram
                title={name}
                horizontalLayout
                mean={metric.mean}
                color={ColorWheel[i]}
                histValues={metric.hist}
                width={scoreCellWidth}
              />
            {:else if metric.type == 'categorical'}
              <SliceMetricCategoryBar
                title={name}
                horizontalLayout
                order={metricInfo[name].order}
                counts={metric.counts}
                width={scoreCellWidth}
              />
            {/if}
=======
    {#each metricNames as name}
      {@const metric = sliceForScores.metrics[name]}
      <div
        class="p-2 pt-3"
        style="width: {!!metricInfo[name] && metricInfo[name].visible
          ? TableWidths.Metric
          : TableWidths.CollapsedMetric}px;"
      >
        {#if sliceForScores.isEmpty}
          <span class="text-slate-600">Empty</span>
        {:else if !!metricInfo[name] && metricInfo[name].visible}
          {#if metric.type == "binary"}
            <SliceMetricBar
              value={metric.mean}
              scale={metricInfo[name].scale}
              width={scoreCellWidth}
            >
              <span slot="caption">
                <strong>{format(".1%")(metric.mean)}</strong>
                {#if metric.hasOwnProperty("share")}
                  <br />
                  <span style="font-size: 0.7rem;" class="italic text-gray-700"
                    >({format(".1%")(metric.share)} of total)</span
                  >
                {/if}
              </span>
            </SliceMetricBar>
          {:else if metric.type == "count"}
            <SliceMetricBar value={metric.share} width={scoreCellWidth}>
              <span slot="caption">
                <strong>{format(",")(metric.count)}</strong><br /><span
                  style="font-size: 0.7rem;"
                  class="italic text-gray-700"
                  >({format(".1%")(metric.share)})</span
                >
              </span>
            </SliceMetricBar>
          {:else if metric.type == "continuous"}
            <SliceMetricHistogram
              mean={metric.mean}
              histValues={metric.hist}
              width={scoreCellWidth}
            />
          {:else if metric.type == "categorical"}
            <SliceMetricCategoryBar
              order={metricInfo[name].order}
              counts={metric.counts}
              width={scoreCellWidth}
            />
>>>>>>> d632831e
          {/if}
        {/each}
      {/if}
    </div>
  </div>
{/if}

<style>
  .slice-row {
    min-width: 100%;
  }
</style><|MERGE_RESOLUTION|>--- conflicted
+++ resolved
@@ -1,12 +1,12 @@
 <script lang="ts">
-  import type { Slice } from "../utils/slice.type";
-  import SliceMetricBar from "../metric_charts/SliceMetricBar.svelte";
-  import { format } from "d3-format";
-  import SliceMetricHistogram from "../metric_charts/SliceMetricHistogram.svelte";
-  import SliceMetricCategoryBar from "../metric_charts/SliceMetricCategoryBar.svelte";
-  import { createEventDispatcher, onMount } from "svelte";
-  import Select from "svelte-select";
-  import Fa from "svelte-fa/src/fa.svelte";
+  import type { Slice } from '../utils/slice.type';
+  import SliceMetricBar from '../metric_charts/SliceMetricBar.svelte';
+  import { format } from 'd3-format';
+  import SliceMetricHistogram from '../metric_charts/SliceMetricHistogram.svelte';
+  import SliceMetricCategoryBar from '../metric_charts/SliceMetricCategoryBar.svelte';
+  import { createEventDispatcher, onMount } from 'svelte';
+  import Select from 'svelte-select';
+  import Fa from 'svelte-fa/src/fa.svelte';
   import {
     faPencil,
     faPlus,
@@ -14,7 +14,6 @@
     faDownload,
     faSearch,
     faHeart,
-<<<<<<< HEAD
   } from '@fortawesome/free-solid-svg-icons';
   import { faHeart as faHeartOutline } from '@fortawesome/free-regular-svg-icons';
   import ActionMenuButton from '../utils/ActionMenuButton.svelte';
@@ -25,17 +24,6 @@
   import { featureToString, parseFeature } from '../utils/slice_parsing';
   import Checkbox from '../utils/Checkbox.svelte';
   import { ColorWheel } from '../utils/colorwheel';
-=======
-  } from "@fortawesome/free-solid-svg-icons";
-  import { faHeart as faHeartOutline } from "@fortawesome/free-regular-svg-icons";
-  import ActionMenuButton from "../utils/ActionMenuButton.svelte";
-  import { TableWidths } from "./tablewidths";
-  import SliceFeature from "./SliceFeature.svelte";
-  import { areObjectsEqual, featuresHaveSameTree } from "../utils/utils";
-  import SliceFeatureEditor from "./SliceFeatureEditor.svelte";
-  import { featureToString, parseFeature } from "../utils/slice_parsing";
-  import Checkbox from "../utils/Checkbox.svelte";
->>>>>>> d632831e
 
   const dispatch = createEventDispatcher();
 
@@ -58,7 +46,7 @@
   export let scoreWidthScalers = {};
   export let metricInfo = {};
 
-  export let rowClass = "";
+  export let rowClass = '';
   export let maxIndent = 0;
   export let indent = 0;
 
@@ -69,6 +57,7 @@
 
   const indentAmount = 24;
 
+  export let showButtons = false;
   export let showCreateSliceButton = false;
   export let showFavoriteButton = true;
 
@@ -95,29 +84,29 @@
   $: sliceForScores = revertedScores ? customSlice || slice : sliceToShow;
 
   function searchContainsSlice() {
-    dispatch("newsearch", {
-      type: "containsSlice",
+    dispatch('newsearch', {
+      type: 'containsSlice',
       base_slice: sliceToShow.feature,
     });
   }
 
   function searchContainedInSlice() {
-    dispatch("newsearch", {
-      type: "containedInSlice",
+    dispatch('newsearch', {
+      type: 'containedInSlice',
       base_slice: sliceToShow.feature,
     });
   }
 
   function searchSubslices() {
-    dispatch("newsearch", {
-      type: "subsliceOfSlice",
+    dispatch('newsearch', {
+      type: 'subsliceOfSlice',
       base_slice: sliceToShow.feature,
     });
   }
 
   function searchSimilarSlices() {
-    dispatch("newsearch", {
-      type: "similarToSlice",
+    dispatch('newsearch', {
+      type: 'similarToSlice',
       base_slice: sliceToShow.feature,
     });
   }
@@ -129,7 +118,7 @@
 
   // $:{console.log(sliceColorMap)}
   $: console.log(
-    "Current sliceColorMap in SliceRow:",
+    'Current sliceColorMap in SliceRow:',
     sliceColorMap,
     slice.stringRep
   );
@@ -144,43 +133,16 @@
     on:mouseenter={() => (hovering = true)}
     on:mouseleave={() => (hovering = false)}
   >
-<<<<<<< HEAD
-    {#if showFavoriteButton}
-      <div
-        class="py-2 grow-0 shrink-0"
-        style="width: {TableWidths.Checkbox}px;"
-      >
-        <button
-          class="bg-transparent hover:opacity-60 ml-1 text-slate-600 py-2"
-          title="Add a new custom slice"
-          on:click={() => dispatch('saveslice', slice)}
-          ><Fa icon={isSaved ? faHeart : faHeartOutline} /></button
-        >
-      </div>
-    {/if}
-=======
     <div
-      class="p-2"
+      class="py-2"
       style="display: flex; align-items: center; width: {TableWidths.Checkbox}px;"
     >
       <Checkbox
         checked={isSelected}
-        on:change={(e) => dispatch("select", !isSelected)}
+        on:change={(e) => dispatch('select', !isSelected)}
+        color={isSelected ? sliceColorMap[slice.stringRep] : null}
       />
-      <div
-        style="width: {sliceColorMap[slice.stringRep]
-          ? '12px'
-          : '9px'}; height: {sliceColorMap[slice.stringRep]
-          ? '12px'
-          : '9px'}; border-color: {sliceColorMap[slice.stringRep] ||
-          '#94a3b8'}; border-radius: 50%; border-width: {sliceColorMap[
-          slice.stringRep
-        ]
-          ? '3px'
-          : '1px'}; margin-left: 0px;"
-      ></div>
     </div>
->>>>>>> d632831e
     <div
       class="py-2 text-xs flex-auto overflow-x-auto"
       class:opacity-50={revertedScores}
@@ -189,7 +151,7 @@
         <SliceFeatureEditor
           featureText={featureToString(
             featuresHaveSameTree(slice.feature, sliceToShow.feature) &&
-              slice.feature.type != "base"
+              slice.feature.type != 'base'
               ? slice.feature
               : sliceToShow.feature,
             false,
@@ -199,39 +161,24 @@
           {allowedValues}
           on:cancel={(e) => {
             isEditing = false;
-            dispatch("endedit");
+            dispatch('endedit');
           }}
           on:save={(e) => {
             let newFeature = parseFeature(e.detail, allowedValues);
-            console.log("new feature:", newFeature);
+            console.log('new feature:', newFeature);
             isEditing = false;
-            dispatch("endedit");
-            dispatch("edit", newFeature);
+            dispatch('endedit');
+            dispatch('edit', newFeature);
           }}
         />
       {:else}
-<<<<<<< HEAD
-        <div class="whitespace-nowrap">
-          <SliceFeature
-            feature={featuresHaveSameTree(slice.feature, sliceToShow.feature) &&
-            slice.feature.type != 'base'
-              ? slice.feature
-              : sliceToShow.feature}
-            currentFeature={sliceToShow.feature}
-            canToggle={featuresHaveSameTree(slice.feature, sliceToShow.feature)}
-            {positiveOnly}
-            on:toggle
-          />
-        </div>
-        <!-- {#if hovering}
-=======
         <div class="flex pt-1 items-center h-full whitespace-nowrap">
           <div style="flex: 0 1 auto;" class="overflow-x-auto">
             <SliceFeature
               feature={featuresHaveSameTree(
                 slice.feature,
                 sliceToShow.feature
-              ) && slice.feature.type != "base"
+              ) && slice.feature.type != 'base'
                 ? slice.feature
                 : sliceToShow.feature}
               currentFeature={sliceToShow.feature}
@@ -243,28 +190,27 @@
               on:toggle
             />
           </div>
-          {#if showButtons || isSaved}
+          {#if showButtons || hovering || isSaved}
             <button
               class="bg-transparent hover:opacity-60 ml-1 px-1 text-slate-600 py-2"
               title="Add a new custom slice"
-              on:click={() => dispatch("saveslice", slice)}
+              on:click={() => dispatch('saveslice', slice)}
               ><Fa icon={isSaved ? faHeart : faHeartOutline} /></button
             >
           {/if}
-          {#if showButtons}
->>>>>>> d632831e
+          {#if showButtons || hovering}
             {#if showCreateSliceButton}
               <button
                 class="bg-transparent hover:opacity-60 ml-1 px-1 text-slate-600 py-2"
                 title="Add a new custom slice"
-                on:click={() => dispatch("create")}><Fa icon={faPlus} /></button
+                on:click={() => dispatch('create')}><Fa icon={faPlus} /></button
               >
             {/if}
             <button
               class="bg-transparent hover:opacity-60 ml-1 px-1 py-3 text-slate-600"
               on:click={() => {
                 isEditing = true;
-                dispatch("beginedit");
+                dispatch('beginedit');
               }}
               title="Temporarily modify the slice definition"
               ><Fa icon={faPencil} /></button
@@ -274,7 +220,7 @@
                 class="bg-transparent hover:opacity-60 ml-1 px-1 text-slate-600"
                 on:click={() => {
                   temporaryRevertSlice(false);
-                  dispatch("reset");
+                  dispatch('reset');
                 }}
                 on:mouseenter={() => temporaryRevertSlice(true)}
                 on:mouseleave={() => temporaryRevertSlice(false)}
@@ -282,45 +228,8 @@
                 ><Fa icon={faRotateRight} /></button
               >
             {/if}
-            <ActionMenuButton
-              buttonClass="bg-transparent ml-1 px-1 hover:opacity-60"
-            >
-              <span slot="button-content"
-                ><Fa icon={faSearch} class="inline mr-1" /></span
-              >
-              <div slot="options">
-                <a
-                  href="#"
-                  tabindex="0"
-                  role="menuitem"
-                  title="Search among slices with different features that contain most instances in this slice"
-                  on:click={searchContainsSlice}>Search Containing This Slice</a
-                >
-                <a
-                  href="#"
-                  tabindex="0"
-                  role="menuitem"
-                  title="Search among slices with different features that are mostly contained in this slice"
-                  on:click={searchContainedInSlice}
-                  >Search Contained In This Slice</a
-                >
-                <a
-                  href="#"
-                  tabindex="0"
-                  role="menuitem"
-                  title="Search among slices with different features that have high overlap with this slice"
-                  on:click={searchSimilarSlices}>Search Similar Slices</a
-                >
-                <a
-                  href="#"
-                  tabindex="0"
-                  role="menuitem"
-                  title="Search among slices that are strict subsets of this slice"
-                  on:click={searchSubslices}>Search Subslices</a
-                >
-              </div>
-            </ActionMenuButton>
-          {/if} -->
+          {/if}
+        </div>
       {/if}
       <!-- {#each featureOrder as col, i}
         {@const featureDisabled =
@@ -389,7 +298,6 @@
         {/if}
       {/each} -->
     </div>
-<<<<<<< HEAD
     <div
       class="p-2 pt-3 whitespace-nowrap shrink-0"
       style="width: {TableWidths.AllMetrics}px;"
@@ -458,57 +366,6 @@
                 width={scoreCellWidth}
               />
             {/if}
-=======
-    {#each metricNames as name}
-      {@const metric = sliceForScores.metrics[name]}
-      <div
-        class="p-2 pt-3"
-        style="width: {!!metricInfo[name] && metricInfo[name].visible
-          ? TableWidths.Metric
-          : TableWidths.CollapsedMetric}px;"
-      >
-        {#if sliceForScores.isEmpty}
-          <span class="text-slate-600">Empty</span>
-        {:else if !!metricInfo[name] && metricInfo[name].visible}
-          {#if metric.type == "binary"}
-            <SliceMetricBar
-              value={metric.mean}
-              scale={metricInfo[name].scale}
-              width={scoreCellWidth}
-            >
-              <span slot="caption">
-                <strong>{format(".1%")(metric.mean)}</strong>
-                {#if metric.hasOwnProperty("share")}
-                  <br />
-                  <span style="font-size: 0.7rem;" class="italic text-gray-700"
-                    >({format(".1%")(metric.share)} of total)</span
-                  >
-                {/if}
-              </span>
-            </SliceMetricBar>
-          {:else if metric.type == "count"}
-            <SliceMetricBar value={metric.share} width={scoreCellWidth}>
-              <span slot="caption">
-                <strong>{format(",")(metric.count)}</strong><br /><span
-                  style="font-size: 0.7rem;"
-                  class="italic text-gray-700"
-                  >({format(".1%")(metric.share)})</span
-                >
-              </span>
-            </SliceMetricBar>
-          {:else if metric.type == "continuous"}
-            <SliceMetricHistogram
-              mean={metric.mean}
-              histValues={metric.hist}
-              width={scoreCellWidth}
-            />
-          {:else if metric.type == "categorical"}
-            <SliceMetricCategoryBar
-              order={metricInfo[name].order}
-              counts={metric.counts}
-              width={scoreCellWidth}
-            />
->>>>>>> d632831e
           {/if}
         {/each}
       {/if}
